--- conflicted
+++ resolved
@@ -11,11 +11,7 @@
 	statusCode int
 	body       []byte
 	cost       time.Duration
-<<<<<<< HEAD
 	times int
-=======
-	times      int
->>>>>>> b1a47f27
 }
 
 func (rep *Reply) DecodeFromJson(v interface{}) error {
