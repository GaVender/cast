--- conflicted
+++ resolved
@@ -279,7 +279,6 @@
 func (c *Cast) dumpRequestHookIfAny(request *http.Request) {
 	if c.dumpRequestHook != nil {
 		c.dumpRequestHook(c.logger, request)
-<<<<<<< HEAD
 	}
 }
 
@@ -288,16 +287,7 @@
 		c.dumpResponseHook(c.logger, response)
 	}
 }
-=======
-	}
-}
-
-func (c *Cast) dumpResponseHookIfAny(response *http.Response) {
-	if c.dumpResponseHook != nil {
-		c.dumpResponseHook(c.logger, response)
-	}
-}
->>>>>>> b1a47f27
+
 
 func (c *Cast) genReply(start time.Time, request *http.Request) (*Reply, error) {
 	var (
